# Python
__pycache__/
*.py[cod]
*$py.class
*.so
.Python
build/
develop-eggs/
dist/
downloads/
eggs/
.eggs/
lib/
lib64/
parts/
sdist/
var/
wheels/
*.egg-info/
.installed.cfg
*.egg

# Virtual Environment
venv/
ENV/
env/
.env
.venv
env.bak/
venv.bak/

# IDE
.idea/
.vscode/
*.swp
*.swo
.DS_Store

# Testing
.coverage
htmlcov/
.tox/
.nox/
.pytest_cache/
.coverage.*
.cache
nosetests.xml
coverage.xml
*.cover
*.py,cover
.hypothesis/
.pytest_cache/

# Distribution / packaging
.Python
build/
develop-eggs/
dist/
downloads/
eggs/
.eggs/
lib/
lib64/
parts/
sdist/
var/
wheels/
*.egg-info/
.installed.cfg
*.egg

# Jupyter Notebook
.ipynb_checkpoints

# Logs
*.log
logs/
log/

# Local development settings
.env.local
.env.development.local
.env.test.local
.env.production.local

# Google Cloud specific
.gcloudignore
.gcloudignore.local

# Documentation
docs/_build/
site/

# Misc
.DS_Store
Thumbs.db
*.bak
*.tmp
<<<<<<< HEAD
*.temp 
pyproject.toml
uv.lock
pyproject.toml
=======
*.temp
>>>>>>> d3bbcfef
<|MERGE_RESOLUTION|>--- conflicted
+++ resolved
@@ -96,11 +96,5 @@
 Thumbs.db
 *.bak
 *.tmp
-<<<<<<< HEAD
 *.temp 
-pyproject.toml
 uv.lock
-pyproject.toml
-=======
-*.temp
->>>>>>> d3bbcfef
